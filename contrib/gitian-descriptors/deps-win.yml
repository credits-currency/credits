--- conflicted
+++ resolved
@@ -124,9 +124,5 @@
     done
     #
     cd $INSTALLPREFIX
-<<<<<<< HEAD
-    find include lib | sort | zip -X@ $OUTDIR/credits-deps-win$BITS-gitian-r12.zip
-=======
-    find include lib | sort | zip -X@ $OUTDIR/bitcoin-deps-win$BITS-gitian-r13.zip
->>>>>>> 474ce0a1
+    find include lib | sort | zip -X@ $OUTDIR/credits-deps-win$BITS-gitian-r13.zip
   done # for BITS in