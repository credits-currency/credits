--- conflicted
+++ resolved
@@ -26,13 +26,8 @@
 - "qt-win64-5.2.0-gitian-r3.zip"
 - "boost-win32-1.55.0-gitian-r6.zip"
 - "boost-win64-1.55.0-gitian-r6.zip"
-<<<<<<< HEAD
-- "credits-deps-win32-gitian-r12.zip"
-- "credits-deps-win64-gitian-r12.zip"
-=======
-- "bitcoin-deps-win32-gitian-r13.zip"
-- "bitcoin-deps-win64-gitian-r13.zip"
->>>>>>> 474ce0a1
+- "credits-deps-win32-gitian-r13.zip"
+- "credits-deps-win64-gitian-r13.zip"
 - "protobuf-win32-2.5.0-gitian-r4.zip"
 - "protobuf-win64-2.5.0-gitian-r4.zip"
 script: |
@@ -66,11 +61,7 @@
     cd $STAGING
     unzip $INDIR/qt-win${BITS}-5.2.0-gitian-r3.zip
     unzip $INDIR/boost-win${BITS}-1.55.0-gitian-r6.zip
-<<<<<<< HEAD
-    unzip $INDIR/credits-deps-win${BITS}-gitian-r12.zip
-=======
-    unzip $INDIR/bitcoin-deps-win${BITS}-gitian-r13.zip
->>>>>>> 474ce0a1
+    unzip $INDIR/credits-deps-win${BITS}-gitian-r13.zip
     unzip $INDIR/protobuf-win${BITS}-2.5.0-gitian-r4.zip
     if [ "$NEEDDIST" == "1" ]; then
       # Make source code archive which is architecture independent so it only needs to be done once
