--- conflicted
+++ resolved
@@ -85,9 +85,9 @@
     }
     if (bitcredit_pwalletMain && bitcredit_pwalletMain->IsCrypted())
         obj.push_back(Pair("unlocked_until", bitcredit_nWalletUnlockTime));
-    obj.push_back(Pair("paytxfee",      ValueFromAmount(credits_nTransactionFee)));
-#endif
-    obj.push_back(Pair("relayfee",      ValueFromAmount(Credits_CTransaction::nMinRelayTxFee)));
+    obj.push_back(Pair("paytxfee",      ValueFromAmount(credits_payTxFee.GetFeePerK())));
+#endif
+    obj.push_back(Pair("relayfee",      ValueFromAmount(Credits_CTransaction::minRelayTxFee.GetFeePerK())));
     obj.push_back(Pair("errors",        Bitcredit_GetWarnings("statusbar")));
     return obj;
 }
@@ -149,21 +149,12 @@
         obj.push_back(Pair("keypoololdest", bitcoin_pwalletMain->GetOldestKeyPoolTime()));
         obj.push_back(Pair("keypoolsize",   (int)bitcoin_pwalletMain->GetKeyPoolSize()));
     }
-<<<<<<< HEAD
     if (bitcoin_pwalletMain && bitcoin_pwalletMain->IsCrypted())
         obj.push_back(Pair("unlocked_until", bitcoin_nWalletUnlockTime));
-    obj.push_back(Pair("paytxfee",      ValueFromAmount(bitcoin_nTransactionFee)));
-#endif
-    obj.push_back(Pair("relayfee",      ValueFromAmount(Bitcoin_CTransaction::nMinRelayTxFee)));
+    obj.push_back(Pair("paytxfee",      ValueFromAmount(bitcoin_payTxFee.GetFeePerK())));
+#endif
+    obj.push_back(Pair("relayfee",      ValueFromAmount(Bitcoin_CTransaction::minRelayTxFee.GetFeePerK())));
     obj.push_back(Pair("errors",        Bitcoin_GetWarnings("statusbar")));
-=======
-    if (pwalletMain && pwalletMain->IsCrypted())
-        obj.push_back(Pair("unlocked_until", nWalletUnlockTime));
-    obj.push_back(Pair("paytxfee",      ValueFromAmount(payTxFee.GetFeePerK())));
-#endif
-    obj.push_back(Pair("relayfee",      ValueFromAmount(CTransaction::minRelayTxFee.GetFeePerK())));
-    obj.push_back(Pair("errors",        GetWarnings("statusbar")));
->>>>>>> 95d68c48
     return obj;
 }
 
