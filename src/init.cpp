--- conflicted
+++ resolved
@@ -1193,13 +1193,9 @@
         LogPrintf("Startup time: %s\n", DateTimeStrFormat("%Y-%m-%d %H:%M:%S", GetTime()));
     LogPrintf("Default data directory %s\n", GetDefaultDataDir().string());
     LogPrintf("Using data directory %s\n", strDataDir);
-<<<<<<< HEAD
+    LogPrintf("Using config file %s\n", GetConfigFile().string());
     LogPrintf("Bitcoin using at most %i connections\n", bitcoin_netParams->nMaxConnections);
     LogPrintf("Credits using at most %i connections\n", bitcredit_netParams->nMaxConnections);
-=======
-    LogPrintf("Using config file %s\n", GetConfigFile().string());
-    LogPrintf("Using at most %i connections (%i file descriptors available)\n", nMaxConnections, nFD);
->>>>>>> de0cbd10
     std::ostringstream strErrors;
 
     if (bitcoin_nScriptCheckThreads) {
