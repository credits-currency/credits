--- conflicted
+++ resolved
@@ -142,11 +142,7 @@
     double dPriority;
     CFeeRate feeRate;
 
-<<<<<<< HEAD
-    COrphan(const Credits_CTransaction* ptxIn)
-=======
-    COrphan(const CTransaction* ptxIn) : ptx(ptxIn), feeRate(0), dPriority(0)
->>>>>>> 95d68c48
+    COrphan(const Credits_CTransaction* ptxIn) : ptx(ptxIn), feeRate(0), dPriority(0)
     {
     }
 
@@ -163,13 +159,8 @@
 uint64_t bitcredit_nLastBlockTx = 0;
 uint64_t bitcredit_nLastBlockSize = 0;
 
-<<<<<<< HEAD
-// We want to sort transactions by priority and fee, so:
-typedef boost::tuple<double, double, const Credits_CTransaction*> TxPriority;
-=======
 // We want to sort transactions by priority and fee rate, so:
-typedef boost::tuple<double, CFeeRate, const CTransaction*> TxPriority;
->>>>>>> 95d68c48
+typedef boost::tuple<double, CFeeRate, const Credits_CTransaction*> TxPriority;
 class TxPriorityCompare
 {
     bool byFee;
@@ -328,24 +319,12 @@
     {
         const int64_t n = vCoins[i].GetDepositValueOut();
 
-<<<<<<< HEAD
         pair<int64_t,const Credits_CTransaction*> coin = make_pair(n,&vCoins[i]);
 
         if (n == nTargetValue)
         {
             setCoinsRet.insert(coin.second);
             return true;
-=======
-            CFeeRate feeRate(nTotalIn-tx.GetValueOut(), nTxSize);
-
-            if (porphan)
-            {
-                porphan->dPriority = dPriority;
-                porphan->feeRate = feeRate;
-            }
-            else
-                vecPriority.push_back(TxPriority(dPriority, feeRate, &mi->second.GetTx()));
->>>>>>> 95d68c48
         }
         else if (n < nTargetValue + CENT)
         {
@@ -373,7 +352,6 @@
             return false;
         setCoinsRet.insert(coinLowestLarger.second);
 
-<<<<<<< HEAD
         return true;
     }
 
@@ -396,36 +374,6 @@
     else {
         for (unsigned int i = 0; i < vValue.size(); i++)
             if (vfBest[i])
-=======
-        while (!vecPriority.empty())
-        {
-            // Take highest priority transaction off the priority queue:
-            double dPriority = vecPriority.front().get<0>();
-            CFeeRate feeRate = vecPriority.front().get<1>();
-            const CTransaction& tx = *(vecPriority.front().get<2>());
-
-            std::pop_heap(vecPriority.begin(), vecPriority.end(), comparer);
-            vecPriority.pop_back();
-
-            // Size limits
-            unsigned int nTxSize = ::GetSerializeSize(tx, SER_NETWORK, PROTOCOL_VERSION);
-            if (nBlockSize + nTxSize >= nBlockMaxSize)
-                continue;
-
-            // Legacy limits on sigOps:
-            unsigned int nTxSigOps = GetLegacySigOpCount(tx);
-            if (nBlockSigOps + nTxSigOps >= MAX_BLOCK_SIGOPS)
-                continue;
-
-            // Skip free transactions if we're past the minimum block size:
-            if (fSortedByFee && (feeRate < CTransaction::minRelayTxFee) && (nBlockSize + nTxSize >= nBlockMinSize))
-                continue;
-
-            // Prioritize by fee once past the priority size or we run out of high-priority
-            // transactions:
-            if (!fSortedByFee &&
-                ((nBlockSize + nTxSize >= nBlockPrioritySize) || !AllowFree(dPriority)))
->>>>>>> 95d68c48
             {
                 setCoinsRet.insert(vValue[i].second);
             }
@@ -461,7 +409,6 @@
     while(setCoinsRet.size() < nMaxTxs && i < vValue.size()) {
 		setCoinsRet.insert(vValue[i].second);
 
-<<<<<<< HEAD
 		totalDeposit += vValue[i].first;
 		if(totalDeposit >= nTargetValue) {
 			break;
@@ -479,31 +426,6 @@
     	return NULL;
     }
     Credits_CBlock *pblock = &pblocktemplate->block; // pointer for convenience
-=======
-            if (fPrintPriority)
-            {
-                LogPrintf("priority %.1f fee %s txid %s\n",
-                          dPriority, feeRate.ToString(), tx.GetHash().ToString());
-            }
-
-            // Add transactions that depend on this one to the priority queue
-            if (mapDependers.count(hash))
-            {
-                BOOST_FOREACH(COrphan* porphan, mapDependers[hash])
-                {
-                    if (!porphan->setDependsOn.empty())
-                    {
-                        porphan->setDependsOn.erase(hash);
-                        if (porphan->setDependsOn.empty())
-                        {
-                            vecPriority.push_back(TxPriority(porphan->dPriority, porphan->feeRate, porphan->ptx));
-                            std::push_heap(vecPriority.begin(), vecPriority.end(), comparer);
-                        }
-                    }
-                }
-            }
-        }
->>>>>>> 95d68c48
 
     // Create coinbase tx
     Credits_CTransaction txCoinbaseNew(TX_TYPE_COINBASE);
@@ -655,18 +577,15 @@
 				unsigned int nTxSize = ::GetSerializeSize(tx, SER_NETWORK, CREDITS_PROTOCOL_VERSION);
 				dPriority = tx.ComputePriority(dPriority, nTxSize);
 
-				// This is a more accurate fee-per-kilobyte than is used by the client code, because the
-				// client code rounds up the size to the nearest 1K. That's good, because it gives an
-				// incentive to create smaller transactions.
-				double dFeePerKb =  double(nTotalIn-tx.GetValueOut()) / (double(nTxSize)/1000.0);
+	            CFeeRate feeRate(nTotalIn-tx.GetValueOut(), nTxSize);
 
 				if (porphan)
 				{
 					porphan->dPriority = dPriority;
-					porphan->dFeePerKb = dFeePerKb;
+	                porphan->feeRate = feeRate;
 				}
 				else
-					vecPriority.push_back(TxPriority(dPriority, dFeePerKb, &mi->second.GetTx()));
+					vecPriority.push_back(TxPriority(dPriority, feeRate, &mi->second.GetTx()));
 			} else if(tx.IsClaim()) {
 				//COrphan* porphan = NULL;
 				double dPriority = 0;
@@ -729,7 +648,7 @@
 				// This is a more accurate fee-per-kilobyte than is used by the client code, because the
 				// client code rounds up the size to the nearest 1K. That's good, because it gives an
 				// incentive to create smaller transactions.
-				double dFeePerKb =  double(nTotalIn-tx.GetValueOut()) / (double(nTxSize)/1000.0);
+	            CFeeRate feeRate(nTotalIn-tx.GetValueOut(), nTxSize);
 
 //				if (porphan)
 //				{
@@ -737,7 +656,7 @@
 //					porphan->dFeePerKb = dFeePerKb;
 //				}
 //				else
-					vecPriority.push_back(TxPriority(dPriority, dFeePerKb, &mi->second.GetTx()));
+					vecPriority.push_back(TxPriority(dPriority, feeRate, &mi->second.GetTx()));
 			}
 		}
 
@@ -772,7 +691,7 @@
 		{
 			// Take highest priority transaction off the priority queue:
 			double dPriority = vecPriority.front().get<0>();
-			double dFeePerKb = vecPriority.front().get<1>();
+            CFeeRate feeRate = vecPriority.front().get<1>();
 			const Credits_CTransaction& tx = *(vecPriority.front().get<2>());
 
 			std::pop_heap(vecPriority.begin(), vecPriority.end(), comparer);
@@ -789,7 +708,7 @@
 				continue;
 
 			// Skip free transactions if we're past the minimum block size:
-			if (fSortedByFee && (dFeePerKb < Credits_CTransaction::nMinRelayTxFee) && (nBlockSize + nTxSize >= nBlockMinSize))
+			if (fSortedByFee && (feeRate < Credits_CTransaction::minRelayTxFee) && (nBlockSize + nTxSize >= nBlockMinSize))
 				continue;
 
 			// Prioritize by fee once past the priority size or we run out of high-priority
@@ -849,8 +768,8 @@
 
 			if (fPrintPriority)
 			{
-				LogPrintf("priority %.1f feeperkb %.1f txid %s\n",
-					   dPriority, dFeePerKb, tx.GetHash().ToString());
+				LogPrintf("priority %.1f fee %.1f txid %s\n",
+					   dPriority, feeRate.ToString(), tx.GetHash().ToString());
 			}
 
 			// Add transactions that depend on this one to the priority queue
@@ -863,7 +782,7 @@
 						porphan->setDependsOn.erase(hash);
 						if (porphan->setDependsOn.empty())
 						{
-							vecPriority.push_back(TxPriority(porphan->dPriority, porphan->dFeePerKb, porphan->ptx));
+							vecPriority.push_back(TxPriority(porphan->dPriority, porphan->feeRate, porphan->ptx));
 							std::push_heap(vecPriority.begin(), vecPriority.end(), comparer);
 						}
 					}
