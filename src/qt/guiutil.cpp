--- conflicted
+++ resolved
@@ -312,8 +312,7 @@
     CTxDestination dest = CBitcoinAddress(address.toStdString()).Get();
     CScript script; script.SetDestination(dest);
     CTxOut txOut(amount, script);
-<<<<<<< HEAD
-    return txOut.IsDust(Credits_CTransaction::nMinRelayTxFee);
+    return txOut.IsDust(Credits_CTransaction::minRelayTxFee);
 }
 
 bool isDust(qint64 amount)
@@ -321,10 +320,7 @@
     CTxDestination dest = CBitcoinAddress().Get();
     CScript script; script.SetDestination(dest);
     CTxOut txOut(amount, script);
-    return txOut.IsDust(Credits_CTransaction::nMinRelayTxFee);
-=======
-    return txOut.IsDust(CTransaction::minRelayTxFee);
->>>>>>> 95d68c48
+    return txOut.IsDust(Credits_CTransaction::minRelayTxFee);
 }
 
 QString HtmlEscape(const QString& str, bool fMultiLine)
