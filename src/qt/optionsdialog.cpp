--- conflicted
+++ resolved
@@ -14,11 +14,7 @@
 #include "monitoreddatamapper.h"
 #include "optionsmodel.h"
 
-<<<<<<< HEAD
-#include "main.h" // for Credits_CTransaction::nMinTxFee and MAX_SCRIPTCHECK_THREADS
-=======
-#include "main.h" // for CTransaction::minTxFee and MAX_SCRIPTCHECK_THREADS
->>>>>>> 95d68c48
+#include "main.h" // for Credits_CTransaction::minTxFee and MAX_SCRIPTCHECK_THREADS
 #include "netbase.h"
 #include "txdb.h" // for -dbcache defaults
 
@@ -104,13 +100,8 @@
     ui->thirdPartyTxUrls->setPlaceholderText("https://example.com/tx/%s");
 #endif
 
-<<<<<<< HEAD
     ui->unit->setModel(new BitcreditUnits(this));
-    ui->transactionFee->setSingleStep(Credits_CTransaction::nMinTxFee);
-=======
-    ui->unit->setModel(new BitcoinUnits(this));
-    ui->transactionFee->setSingleStep(CTransaction::minTxFee.GetFeePerK());
->>>>>>> 95d68c48
+    ui->transactionFee->setSingleStep(Credits_CTransaction::minTxFee.GetFeePerK());
 
     /* Widget-to-option mapper */
     mapper = new MonitoredDataMapper(this);
