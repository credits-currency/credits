--- conflicted
+++ resolved
@@ -54,12 +54,8 @@
 
     /** Pull a full list of peers from vNodes into our cache */
     void refreshPeers() {
-<<<<<<< HEAD
-        TRY_LOCK(netParams->cs_vNodes, lockNodes);
-=======
->>>>>>> 345cb52e
-        {
-            TRY_LOCK(cs_vNodes, lockNodes);
+        {
+			TRY_LOCK(netParams->cs_vNodes, lockNodes);
             if (!lockNodes)
             {
                 // skip the refresh if we can't immediately get the lock
