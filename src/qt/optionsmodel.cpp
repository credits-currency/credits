// Copyright (c) 2011-2014 The Bitcoin developers
// Distributed under the MIT/X11 software license, see the accompanying
// file COPYING or http://www.opensource.org/licenses/mit-license.php.

#if defined(HAVE_CONFIG_H)
#include "bitcredit-config.h"
#endif

#include "optionsmodel.h"

#include "bitcreditunits.h"
#include "guiutil.h"

#include "init.h"
#include "main.h"
#include "net.h"
#include "txdb.h" // for -dbcache defaults
#ifdef ENABLE_WALLET
#include "wallet.h"
#include "walletdb.h"
#endif

#include <QNetworkProxy>
#include <QSettings>
#include <QStringList>

OptionsModel::OptionsModel(QObject *parent, CNetParams * netParamsIn) :
    QAbstractListModel(parent)
{
	netParams = netParamsIn;
    Init();
}

void OptionsModel::addOverriddenOption(const std::string &option)
{
    strOverriddenByCommandLine += QString::fromStdString(option) + "=" + QString::fromStdString(mapArgs[option]) + " ";
}

// Writes all missing QSettings with their default values
void OptionsModel::Init()
{
    QSettings settings;

    // Ensure restart flag is unset on client startup
    setRestartRequired(false);

    // These are Qt-only settings:

    // Window
    if (!settings.contains("fMinimizeToTray"))
        settings.setValue("fMinimizeToTray", false);
    fMinimizeToTray = settings.value("fMinimizeToTray").toBool();

    if (!settings.contains("fMinimizeOnClose"))
        settings.setValue("fMinimizeOnClose", false);
    fMinimizeOnClose = settings.value("fMinimizeOnClose").toBool();

    // Display
    if (!settings.contains("nDisplayUnit"))
        settings.setValue("nDisplayUnit", BitcreditUnits::CRE);
    nDisplayUnit = settings.value("nDisplayUnit").toInt();

    if (!settings.contains("bDisplayAddresses"))
        settings.setValue("bDisplayAddresses", false);
    bDisplayAddresses = settings.value("bDisplayAddresses", false).toBool();

    if (!settings.contains("strThirdPartyTxUrls"))
        settings.setValue("strThirdPartyTxUrls", "");
    strThirdPartyTxUrls = settings.value("strThirdPartyTxUrls", "").toString();

    if (!settings.contains("fCoinControlFeatures"))
        settings.setValue("fCoinControlFeatures", false);
    fCoinControlFeatures = settings.value("fCoinControlFeatures", false).toBool();

    // These are shared with the core or have a command-line parameter
    // and we want command-line parameters to overwrite the GUI settings.
    //
    // If setting doesn't exist create it with defaults.
    //
    // If SoftSetArg() or SoftSetBoolArg() return false we were overridden
    // by command-line and show this in the UI.

    // Main
    if (!settings.contains("nDatabaseCache"))
        settings.setValue("nDatabaseCache", (qint64)bitcredit_nDefaultDbCache);
    if (!SoftSetArg("-dbcache", settings.value("nDatabaseCache").toString().toStdString()))
        addOverriddenOption("-dbcache");

    if (!settings.contains("nThreadsScriptVerif"))
        settings.setValue("nThreadsScriptVerif", BITCREDIT_DEFAULT_SCRIPTCHECK_THREADS);
    if (!SoftSetArg("-par", settings.value("nThreadsScriptVerif").toString().toStdString()))
        addOverriddenOption("-par");

    // Wallet
#ifdef ENABLE_WALLET
    if (!settings.contains("nTransactionFee"))
<<<<<<< HEAD
        settings.setValue("nTransactionFee", (qint64)CREDITS_DEFAULT_TRANSACTION_FEE);
    credits_nTransactionFee = settings.value("nTransactionFee").toLongLong(); // if -paytxfee is set, this will be overridden later in init.cpp
=======
        settings.setValue("nTransactionFee", (qint64)DEFAULT_TRANSACTION_FEE);
    payTxFee = CFeeRate(settings.value("nTransactionFee").toLongLong()); // if -paytxfee is set, this will be overridden later in init.cpp
>>>>>>> 95d68c48
    if (mapArgs.count("-paytxfee"))
        addOverriddenOption("-paytxfee");

    if (!settings.contains("bSpendZeroConfChange"))
        settings.setValue("bSpendZeroConfChange", true);
    if (!SoftSetBoolArg("-spendzeroconfchange", settings.value("bSpendZeroConfChange").toBool()))
        addOverriddenOption("-spendzeroconfchange");
#endif
#ifdef ENABLE_WALLET
    if (!settings.contains("bitcoin_nTransactionFee"))
        settings.setValue("bitcoin_nTransactionFee", (qint64)BITCOIN_DEFAULT_TRANSACTION_FEE);
    bitcoin_nTransactionFee = settings.value("bitcoin_nTransactionFee").toLongLong(); // if -bitcoin_paytxfee is set, this will be overridden later in init.cpp
    if (mapArgs.count("-bitcoin_paytxfee"))
        addOverriddenOption("-bitcoin_paytxfee");

    if (!settings.contains("bitcoin_bSpendZeroConfChange"))
        settings.setValue("bitcoin_bSpendZeroConfChange", true);
    if (!SoftSetBoolArg("-bitcoin_spendzeroconfchange", settings.value("bitcoin_bSpendZeroConfChange").toBool()))
        addOverriddenOption("-bitcoin_spendzeroconfchange");
#endif

    // Network
    if (!settings.contains("fUseUPnP"))
        settings.setValue("fUseUPnP", DEFAULT_UPNP);
    if (!SoftSetBoolArg("-upnp", settings.value("fUseUPnP").toBool()))
        addOverriddenOption("-upnp");

    if (!settings.contains("fUseProxy"))
        settings.setValue("fUseProxy", false);
    if (!settings.contains("addrProxy"))
        settings.setValue("addrProxy", "127.0.0.1:9050");
    // Only try to set -proxy, if user has enabled fUseProxy
    if (settings.value("fUseProxy").toBool() && !SoftSetArg("-proxy", settings.value("addrProxy").toString().toStdString()))
        addOverriddenOption("-proxy");
    if (!settings.contains("nSocksVersion"))
        settings.setValue("nSocksVersion", 5);
    // Only try to set -socks, if user has enabled fUseProxy
    if (settings.value("fUseProxy").toBool() && !SoftSetArg("-socks", settings.value("nSocksVersion").toString().toStdString()))
        addOverriddenOption("-socks");

    // Display
    if (!settings.contains("language"))
        settings.setValue("language", "");
    if (!SoftSetArg("-lang", settings.value("language").toString().toStdString()))
        addOverriddenOption("-lang");

    language = settings.value("language").toString();
}

void OptionsModel::Reset()
{
    QSettings settings;

    // Remove all entries from our QSettings object
    settings.clear();

    // default setting for OptionsModel::StartAtStartup - disabled
    if (GUIUtil::GetStartOnSystemStartup())
        GUIUtil::SetStartOnSystemStartup(false);
}

int OptionsModel::rowCount(const QModelIndex & parent) const
{
    return OptionIDRowCount;
}

// read QSettings values and return them
QVariant OptionsModel::data(const QModelIndex & index, int role) const
{
    if(role == Qt::EditRole)
    {
        QSettings settings;
        switch(index.row())
        {
        case StartAtStartup:
            return GUIUtil::GetStartOnSystemStartup();
        case MinimizeToTray:
            return fMinimizeToTray;
        case MapPortUPnP:
#ifdef USE_UPNP
            return settings.value("fUseUPnP");
#else
            return false;
#endif
        case MinimizeOnClose:
            return fMinimizeOnClose;

        // default proxy
        case ProxyUse:
            return settings.value("fUseProxy", false);
        case ProxyIP: {
            // contains IP at index 0 and port at index 1
            QStringList strlIpPort = settings.value("addrProxy").toString().split(":", QString::SkipEmptyParts);
            return strlIpPort.at(0);
        }
        case ProxyPort: {
            // contains IP at index 0 and port at index 1
            QStringList strlIpPort = settings.value("addrProxy").toString().split(":", QString::SkipEmptyParts);
            return strlIpPort.at(1);
        }
        case ProxySocksVersion:
            return settings.value("nSocksVersion", 5);

#ifdef ENABLE_WALLET
        case Fee: {
            // Attention: Init() is called before payTxFee is set in AppInit2()!
            // To ensure we can change the fee on-the-fly update our QSetting when
            // opening OptionsDialog, which queries Fee via the mapper.
<<<<<<< HEAD
            if (credits_nTransactionFee != settings.value("nTransactionFee").toLongLong())
                settings.setValue("nTransactionFee", (qint64)credits_nTransactionFee);
            // Todo: Consider to revert back to use just nTransactionFee here, if we don't want
=======
            if (!(payTxFee == CFeeRate(settings.value("nTransactionFee").toLongLong(), 1000)))
                settings.setValue("nTransactionFee", (qint64)payTxFee.GetFeePerK());
            // Todo: Consider to revert back to use just payTxFee here, if we don't want
>>>>>>> 95d68c48
            // -paytxfee to update our QSettings!
            return settings.value("nTransactionFee");
        }
        case SpendZeroConfChange:
            return settings.value("bSpendZeroConfChange");
#endif
        case DisplayUnit:
            return nDisplayUnit;
        case DisplayAddresses:
            return bDisplayAddresses;
        case ThirdPartyTxUrls:
            return strThirdPartyTxUrls;
        case Language:
            return settings.value("language");
        case CoinControlFeatures:
            return fCoinControlFeatures;
        case DatabaseCache:
            return settings.value("nDatabaseCache");
        case ThreadsScriptVerif:
            return settings.value("nThreadsScriptVerif");
        default:
            return QVariant();
        }
    }
    return QVariant();
}

// write QSettings values
bool OptionsModel::setData(const QModelIndex & index, const QVariant & value, int role)
{
    bool successful = true; /* set to false on parse error */
    if(role == Qt::EditRole)
    {
        QSettings settings;
        switch(index.row())
        {
        case StartAtStartup:
            successful = GUIUtil::SetStartOnSystemStartup(value.toBool());
            break;
        case MinimizeToTray:
            fMinimizeToTray = value.toBool();
            settings.setValue("fMinimizeToTray", fMinimizeToTray);
            break;
        case MapPortUPnP: // core option - can be changed on-the-fly
            settings.setValue("fUseUPnP", value.toBool());
            MapPort(value.toBool(), netParams);
            break;
        case MinimizeOnClose:
            fMinimizeOnClose = value.toBool();
            settings.setValue("fMinimizeOnClose", fMinimizeOnClose);
            break;

        // default proxy
        case ProxyUse:
            if (settings.value("fUseProxy") != value) {
                settings.setValue("fUseProxy", value.toBool());
                setRestartRequired(true);
            }
            break;
        case ProxyIP: {
            // contains current IP at index 0 and current port at index 1
            QStringList strlIpPort = settings.value("addrProxy").toString().split(":", QString::SkipEmptyParts);
            // if that key doesn't exist or has a changed IP
            if (!settings.contains("addrProxy") || strlIpPort.at(0) != value.toString()) {
                // construct new value from new IP and current port
                QString strNewValue = value.toString() + ":" + strlIpPort.at(1);
                settings.setValue("addrProxy", strNewValue);
                setRestartRequired(true);
            }
        }
        break;
        case ProxyPort: {
            // contains current IP at index 0 and current port at index 1
            QStringList strlIpPort = settings.value("addrProxy").toString().split(":", QString::SkipEmptyParts);
            // if that key doesn't exist or has a changed port
            if (!settings.contains("addrProxy") || strlIpPort.at(1) != value.toString()) {
                // construct new value from current IP and new port
                QString strNewValue = strlIpPort.at(0) + ":" + value.toString();
                settings.setValue("addrProxy", strNewValue);
                setRestartRequired(true);
            }
        }
        break;
        case ProxySocksVersion: {
            if (settings.value("nSocksVersion") != value) {
                settings.setValue("nSocksVersion", value.toInt());
                setRestartRequired(true);
            }
        }
        break;
#ifdef ENABLE_WALLET
        case Fee: { // core option - can be changed on-the-fly
            // Todo: Add is valid check  and warn via message, if not
<<<<<<< HEAD
            credits_nTransactionFee = value.toLongLong();
            settings.setValue("nTransactionFee", (qint64)credits_nTransactionFee);
            emit transactionFeeChanged(credits_nTransactionFee);
=======
            qint64 nTransactionFee = value.toLongLong();
            payTxFee = CFeeRate(nTransactionFee, 1000);
            settings.setValue("nTransactionFee", nTransactionFee);
            emit transactionFeeChanged(nTransactionFee);
>>>>>>> 95d68c48
            break;
        }
        case SpendZeroConfChange:
            if (settings.value("bSpendZeroConfChange") != value) {
                settings.setValue("bSpendZeroConfChange", value);
                setRestartRequired(true);
            }
            break;
#endif
        case DisplayUnit:
            nDisplayUnit = value.toInt();
            settings.setValue("nDisplayUnit", nDisplayUnit);
            emit displayUnitChanged(nDisplayUnit);
            break;
        case DisplayAddresses:
            bDisplayAddresses = value.toBool();
            settings.setValue("bDisplayAddresses", bDisplayAddresses);
            break;
        case ThirdPartyTxUrls:
            if (strThirdPartyTxUrls != value.toString()) {
                strThirdPartyTxUrls = value.toString();
                settings.setValue("strThirdPartyTxUrls", strThirdPartyTxUrls);
                setRestartRequired(true);
            }
            break;
        case Language:
            if (settings.value("language") != value) {
                settings.setValue("language", value);
                setRestartRequired(true);
            }
            break;
        case CoinControlFeatures:
            fCoinControlFeatures = value.toBool();
            settings.setValue("fCoinControlFeatures", fCoinControlFeatures);
            emit coinControlFeaturesChanged(fCoinControlFeatures);
            break;
        case DatabaseCache:
            if (settings.value("nDatabaseCache") != value) {
                settings.setValue("nDatabaseCache", value);
                setRestartRequired(true);
            }
            break;
        case ThreadsScriptVerif:
            if (settings.value("nThreadsScriptVerif") != value) {
                settings.setValue("nThreadsScriptVerif", value);
                setRestartRequired(true);
            }
            break;
        default:
            break;
        }
    }
    emit dataChanged(index, index);

    return successful;
}

bool OptionsModel::getProxySettings(QNetworkProxy& proxy) const
{
    // Directly query current base proxy, because
    // GUI settings can be overridden with -proxy.
    proxyType curProxy;
    if (GetProxy(NET_IPV4, curProxy)) {
        if (curProxy.second == 5) {
            proxy.setType(QNetworkProxy::Socks5Proxy);
            proxy.setHostName(QString::fromStdString(curProxy.first.ToStringIP()));
            proxy.setPort(curProxy.first.GetPort());

            return true;
        }
        else
            return false;
    }
    else
        proxy.setType(QNetworkProxy::NoProxy);

    return true;
}

void OptionsModel::setRestartRequired(bool fRequired)
{
    QSettings settings;
    return settings.setValue("fRestartRequired", fRequired);
}

bool OptionsModel::isRestartRequired()
{
    QSettings settings;
    return settings.value("fRestartRequired", false).toBool();
}<|MERGE_RESOLUTION|>--- conflicted
+++ resolved
@@ -17,6 +17,7 @@
 #include "txdb.h" // for -dbcache defaults
 #ifdef ENABLE_WALLET
 #include "wallet.h"
+#include "bitcoin_wallet.h"
 #include "walletdb.h"
 #endif
 
@@ -94,13 +95,8 @@
     // Wallet
 #ifdef ENABLE_WALLET
     if (!settings.contains("nTransactionFee"))
-<<<<<<< HEAD
         settings.setValue("nTransactionFee", (qint64)CREDITS_DEFAULT_TRANSACTION_FEE);
-    credits_nTransactionFee = settings.value("nTransactionFee").toLongLong(); // if -paytxfee is set, this will be overridden later in init.cpp
-=======
-        settings.setValue("nTransactionFee", (qint64)DEFAULT_TRANSACTION_FEE);
-    payTxFee = CFeeRate(settings.value("nTransactionFee").toLongLong()); // if -paytxfee is set, this will be overridden later in init.cpp
->>>>>>> 95d68c48
+    credits_payTxFee = CFeeRate(settings.value("nTransactionFee").toLongLong()); // if -paytxfee is set, this will be overridden later in init.cpp
     if (mapArgs.count("-paytxfee"))
         addOverriddenOption("-paytxfee");
 
@@ -112,7 +108,7 @@
 #ifdef ENABLE_WALLET
     if (!settings.contains("bitcoin_nTransactionFee"))
         settings.setValue("bitcoin_nTransactionFee", (qint64)BITCOIN_DEFAULT_TRANSACTION_FEE);
-    bitcoin_nTransactionFee = settings.value("bitcoin_nTransactionFee").toLongLong(); // if -bitcoin_paytxfee is set, this will be overridden later in init.cpp
+    bitcoin_payTxFee = CFeeRate(settings.value("nTransactionFee").toLongLong()); // if -paytxfee is set, this will be overridden later in init.cpp
     if (mapArgs.count("-bitcoin_paytxfee"))
         addOverriddenOption("-bitcoin_paytxfee");
 
@@ -209,15 +205,9 @@
             // Attention: Init() is called before payTxFee is set in AppInit2()!
             // To ensure we can change the fee on-the-fly update our QSetting when
             // opening OptionsDialog, which queries Fee via the mapper.
-<<<<<<< HEAD
-            if (credits_nTransactionFee != settings.value("nTransactionFee").toLongLong())
-                settings.setValue("nTransactionFee", (qint64)credits_nTransactionFee);
-            // Todo: Consider to revert back to use just nTransactionFee here, if we don't want
-=======
-            if (!(payTxFee == CFeeRate(settings.value("nTransactionFee").toLongLong(), 1000)))
-                settings.setValue("nTransactionFee", (qint64)payTxFee.GetFeePerK());
+            if (!(credits_payTxFee == CFeeRate(settings.value("nTransactionFee").toLongLong(), 1000)))
+                settings.setValue("nTransactionFee", (qint64)credits_payTxFee.GetFeePerK());
             // Todo: Consider to revert back to use just payTxFee here, if we don't want
->>>>>>> 95d68c48
             // -paytxfee to update our QSettings!
             return settings.value("nTransactionFee");
         }
@@ -311,16 +301,10 @@
 #ifdef ENABLE_WALLET
         case Fee: { // core option - can be changed on-the-fly
             // Todo: Add is valid check  and warn via message, if not
-<<<<<<< HEAD
-            credits_nTransactionFee = value.toLongLong();
-            settings.setValue("nTransactionFee", (qint64)credits_nTransactionFee);
-            emit transactionFeeChanged(credits_nTransactionFee);
-=======
             qint64 nTransactionFee = value.toLongLong();
-            payTxFee = CFeeRate(nTransactionFee, 1000);
+            credits_payTxFee = CFeeRate(nTransactionFee, 1000);
             settings.setValue("nTransactionFee", nTransactionFee);
             emit transactionFeeChanged(nTransactionFee);
->>>>>>> 95d68c48
             break;
         }
         case SpendZeroConfChange:
