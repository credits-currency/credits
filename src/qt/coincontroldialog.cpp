--- conflicted
+++ resolved
@@ -455,11 +455,7 @@
 
             CTxOut txout(amount, (CScript)vector<unsigned char>(24, 0));
             txDummy.vout.push_back(txout);
-<<<<<<< HEAD
-            if (txout.IsDust(Credits_CTransaction::nMinRelayTxFee))
-=======
-            if (txout.IsDust(CTransaction::minRelayTxFee))
->>>>>>> 95d68c48
+            if (txout.IsDust(Credits_CTransaction::minRelayTxFee))
                fDust = true;
         }
     }
@@ -531,11 +527,7 @@
         sPriorityLabel = Bitcredit_CoinControlDialog::getPriorityLabel(dPriority);
 
         // Fee
-<<<<<<< HEAD
-        int64_t nFee = credits_nTransactionFee * (1 + (int64_t)nBytes / 1000);
-=======
-        int64_t nFee = payTxFee.GetFee(nBytes);
->>>>>>> 95d68c48
+        int64_t nFee = credits_payTxFee.GetFee(nBytes);
 
         // Min Fee
         int64_t nMinFee = Credits_GetMinFee(txDummy, nBytes, Credits_AllowFree(dPriority), GMF_SEND);
@@ -546,33 +538,11 @@
         {
             nChange = nAmount - nPayFee - nPayAmount;
 
-<<<<<<< HEAD
-            // if sub-cent change is required, the fee must be raised to at least Credits_CTransaction::nMinTxFee
-            if (nPayFee < Credits_CTransaction::nMinTxFee && nChange > 0 && nChange < CENT)
-            {
-                if (nChange < Credits_CTransaction::nMinTxFee) // change < 0.0001 => simply move all change to fees
-                {
-                    nPayFee += nChange;
-                    nChange = 0;
-                }
-                else
-                {
-                    nChange = nChange + nPayFee - Credits_CTransaction::nMinTxFee;
-                    nPayFee = Credits_CTransaction::nMinTxFee;
-                }
-            }
-
-=======
->>>>>>> 95d68c48
             // Never create dust outputs; if we would, just add the dust to the fee.
             if (nChange > 0 && nChange < CENT)
             {
                 CTxOut txout(nChange, (CScript)vector<unsigned char>(24, 0));
-<<<<<<< HEAD
-                if (txout.IsDust(Credits_CTransaction::nMinRelayTxFee))
-=======
-                if (txout.IsDust(CTransaction::minRelayTxFee))
->>>>>>> 95d68c48
+                if (txout.IsDust(Credits_CTransaction::minRelayTxFee))
                 {
                     nPayFee += nChange;
                     nChange = 0;
@@ -627,34 +597,19 @@
 
     // tool tips
     QString toolTip1 = tr("This label turns red, if the transaction size is greater than 1000 bytes.") + "<br /><br />";
-<<<<<<< HEAD
-    toolTip1 += tr("This means a fee of at least %1 per kB is required.").arg(BitcreditUnits::formatWithUnit(nDisplayUnit, Credits_CTransaction::nMinTxFee)) + "<br /><br />";
-=======
-    toolTip1 += tr("This means a fee of at least %1 per kB is required.").arg(BitcoinUnits::formatWithUnit(nDisplayUnit, CTransaction::minTxFee.GetFeePerK())) + "<br /><br />";
->>>>>>> 95d68c48
+    toolTip1 += tr("This means a fee of at least %1 per kB is required.").arg(BitcreditUnits::formatWithUnit(nDisplayUnit, Credits_CTransaction::minTxFee.GetFeePerK())) + "<br /><br />";
     toolTip1 += tr("Can vary +/- 1 byte per input.");
 
     QString toolTip2 = tr("Transactions with higher priority are more likely to get included into a block.") + "<br /><br />";
     toolTip2 += tr("This label turns red, if the priority is smaller than \"medium\".") + "<br /><br />";
-<<<<<<< HEAD
-    toolTip2 += tr("This means a fee of at least %1 per kB is required.").arg(BitcreditUnits::formatWithUnit(nDisplayUnit, Credits_CTransaction::nMinTxFee));
+    toolTip2 += tr("This means a fee of at least %1 per kB is required.").arg(BitcreditUnits::formatWithUnit(nDisplayUnit, Credits_CTransaction::minTxFee.GetFeePerK()));
 
     QString toolTip3 = tr("This label turns red, if any recipient receives an amount smaller than %1.").arg(BitcreditUnits::formatWithUnit(nDisplayUnit, CENT)) + "<br /><br />";
-    toolTip3 += tr("This means a fee of at least %1 is required.").arg(BitcreditUnits::formatWithUnit(nDisplayUnit, Credits_CTransaction::nMinTxFee)) + "<br /><br />";
+    toolTip3 += tr("This means a fee of at least %1 is required.").arg(BitcreditUnits::formatWithUnit(nDisplayUnit, Credits_CTransaction::minTxFee.GetFeePerK())) + "<br /><br />";
     toolTip3 += tr("Amounts below 0.546 times the minimum relay fee are shown as dust.");
 
     QString toolTip4 = tr("This label turns red, if the change is smaller than %1.").arg(BitcreditUnits::formatWithUnit(nDisplayUnit, CENT)) + "<br /><br />";
-    toolTip4 += tr("This means a fee of at least %1 is required.").arg(BitcreditUnits::formatWithUnit(nDisplayUnit, Credits_CTransaction::nMinTxFee));
-=======
-    toolTip2 += tr("This means a fee of at least %1 per kB is required.").arg(BitcoinUnits::formatWithUnit(nDisplayUnit, CTransaction::minTxFee.GetFeePerK()));
-
-    QString toolTip3 = tr("This label turns red, if any recipient receives an amount smaller than %1.").arg(BitcoinUnits::formatWithUnit(nDisplayUnit, CENT)) + "<br /><br />";
-    toolTip3 += tr("This means a fee of at least %1 is required.").arg(BitcoinUnits::formatWithUnit(nDisplayUnit, CTransaction::minTxFee.GetFeePerK())) + "<br /><br />";
-    toolTip3 += tr("Amounts below 0.546 times the minimum relay fee are shown as dust.");
-
-    QString toolTip4 = tr("This label turns red, if the change is smaller than %1.").arg(BitcoinUnits::formatWithUnit(nDisplayUnit, CENT)) + "<br /><br />";
-    toolTip4 += tr("This means a fee of at least %1 is required.").arg(BitcoinUnits::formatWithUnit(nDisplayUnit, CTransaction::minTxFee.GetFeePerK()));
->>>>>>> 95d68c48
+    toolTip4 += tr("This means a fee of at least %1 is required.").arg(BitcreditUnits::formatWithUnit(nDisplayUnit, Credits_CTransaction::minTxFee.GetFeePerK()));
 
     l5->setToolTip(toolTip1);
     l6->setToolTip(toolTip2);
