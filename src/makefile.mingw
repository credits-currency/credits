--- conflicted
+++ resolved
@@ -27,10 +27,7 @@
 DEBUGFLAGS=-g
 CFLAGS=-mthreads -O2 -w -Wno-invalid-offsetof -Wformat $(DEBUGFLAGS) $(DEFS) $(INCLUDEPATHS)
 
-<<<<<<< HEAD
 TESTDEFS = -DTEST_DATA_DIR=$(abspath test/data)
-=======
->>>>>>> ee932c6e
 
 ifdef USE_UPNP
  INCLUDEPATHS += -I"C:\miniupnpc-1.6-mgw"
@@ -45,10 +42,7 @@
 HEADERS = $(wildcard *.h)
 
 OBJS= \
-<<<<<<< HEAD
     obj/version.o \
-=======
->>>>>>> ee932c6e
     obj/checkpoints.o \
     obj/netbase.o \
     obj/addrman.o \
@@ -80,16 +74,11 @@
 
 TESTOBJS := $(patsubst test/%.cpp,obj-test/%.o,$(wildcard test/*.cpp))
 
-<<<<<<< HEAD
 obj-test/%.o: test/%.cpp $(HEADERS)
 	g++ -c $(TESTDEFS) $(CFLAGS) -o $@ $<
 
 test_bitcoin.exe: $(TESTOBJS) $(filter-out obj/init.o,$(OBJS:obj/%=obj/%))
 	g++ $(CFLAGS) -o $@ $(LIBPATHS) $^ -lboost_unit_test_framework $(LIBS)
-=======
-test_bitcoin.exe: obj/test/test_bitcoin.o $(filter-out obj/init.o,$(OBJS:obj/%=obj/%))
-	g++ $(CFLAGS) -o $@ $(LIBPATHS) $^ $(LIBS)
->>>>>>> ee932c6e
 
 clean:
 	-del /Q bitcoind test_bitcoin
