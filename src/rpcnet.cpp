// Copyright (c) 2009-2014 The Bitcoin developers
// Distributed under the MIT/X11 software license, see the accompanying
// file COPYING or http://www.opensource.org/licenses/mit-license.php.

#include "rpcserver.h"

#include "main.h"
#include "net.h"
#include "netbase.h"
#include "protocol.h"
#include "sync.h"
#include "util.h"

#include <boost/foreach.hpp>
#include "json/json_spirit_value.h"

using namespace json_spirit;
using namespace std;

Value bitcredit_getconnectioncount(const Array& params, bool fHelp)
{
    if (fHelp || params.size() != 0)
        throw runtime_error(
            "getconnectioncount\n"
            "\nReturns the number of connections to other credits nodes.\n"
            "\nbResult:\n"
            "n          (numeric) The connection count\n"
            "\nExamples:\n"
            + HelpExampleCli("getconnectioncount", "")
            + HelpExampleRpc("getconnectioncount", "")
        );

    CNetParams * netParams = Credits_NetParams();

    LOCK(netParams->cs_vNodes);
    return (int)netParams->vNodes.size();
}

Value bitcoin_getconnectioncount(const Array& params, bool fHelp)
{
    if (fHelp || params.size() != 0)
        throw runtime_error(
            "bitcoin_getconnectioncount\n"
            "\nReturns the number of connections to other bitcoin nodes.\n"
            "\nbResult:\n"
            "n          (numeric) The connection count\n"
            "\nExamples:\n"
            + HelpExampleCli("bitcoin_getconnectioncount", "")
            + HelpExampleRpc("bitcoin_getconnectioncount", "")
        );

    CNetParams * netParams = Bitcoin_NetParams();

    LOCK(netParams->cs_vNodes);
    return (int)netParams->vNodes.size();
}

Value bitcredit_ping(const Array& params, bool fHelp)
{
    if (fHelp || params.size() != 0)
        throw runtime_error(
            "ping\n"
            "\nRequests that a ping be sent to all other nodes, to measure ping time.\n"
            "Results provided in getpeerinfo, pingtime and pingwait fields are decimal seconds.\n"
            "Ping command is handled in queue with all other commands, so it measures processing backlog, not just network ping.\n"
            "\nExamples:\n"
            + HelpExampleCli("ping", "")
            + HelpExampleRpc("ping", "")
        );

    CNetParams * netParams = Credits_NetParams();

    // Request that each node send a ping during next message processing pass
    LOCK(netParams->cs_vNodes);
    BOOST_FOREACH(CNode* pNode, netParams->vNodes) {
        pNode->fPingQueued = true;
    }

    return Value::null;
}

Value bitcoin_ping(const Array& params, bool fHelp)
{
    if (fHelp || params.size() != 0)
        throw runtime_error(
            "ping\n"
            "\nRequests that a ping be sent to all other nodes, to measure ping time.\n"
            "Results provided in bitcoin_getpeerinfo, pingtime and pingwait fields are decimal seconds.\n"
            "Ping command is handled in queue with all other commands, so it measures processing backlog, not just network ping.\n"
            "\nExamples:\n"
            + HelpExampleCli("bitcoin_ping", "")
            + HelpExampleRpc("bitcoin_ping", "")
        );

    CNetParams * netParams = Bitcoin_NetParams();

    // Request that each node send a ping during next message processing pass
    LOCK(netParams->cs_vNodes);
    BOOST_FOREACH(CNode* pNode, netParams->vNodes) {
        pNode->fPingQueued = true;
    }

    return Value::null;
}

static void CopyNodeStats(std::vector<CNodeStats>& vstats, CNetParams * netParams)
{
    vstats.clear();

    LOCK(netParams->cs_vNodes);
    vstats.reserve(netParams->vNodes.size());
    BOOST_FOREACH(CNode* pnode, netParams->vNodes) {
        CNodeStats stats;
        pnode->copyStats(stats);
        vstats.push_back(stats);
    }
}

Value bitcredit_getpeerinfo(const Array& params, bool fHelp)
{
    if (fHelp || params.size() != 0)
        throw runtime_error(
            "getpeerinfo\n"
            "\nReturns data about each connected network node as a json array of objects.\n"
            "\nbResult:\n"
            "[\n"
            "  {\n"
            "    \"addr\":\"host:port\",      (string) The ip address and port of the peer\n"
            "    \"addrlocal\":\"ip:port\",   (string) local address\n"
            "    \"services\":\"00000001\",   (string) The services\n"
            "    \"lastsend\": ttt,           (numeric) The time in seconds since epoch (Jan 1 1970 GMT) of the last send\n"
            "    \"lastrecv\": ttt,           (numeric) The time in seconds since epoch (Jan 1 1970 GMT) of the last receive\n"
            "    \"bytessent\": n,            (numeric) The total bytes sent\n"
            "    \"bytesrecv\": n,            (numeric) The total bytes received\n"
            "    \"conntime\": ttt,           (numeric) The connection time in seconds since epoch (Jan 1 1970 GMT)\n"
            "    \"pingtime\": n,             (numeric) ping time\n"
            "    \"pingwait\": n,             (numeric) ping wait\n"
            "    \"version\": v,              (numeric) The peer version, such as 7001\n"
            "    \"subver\": \"/Monterosa:0.6.8/\",  (string) The string version\n"
            "    \"inbound\": true|false,     (boolean) Inbound (true) or Outbound (false)\n"
            "    \"startingheight\": n,       (numeric) The starting height (block) of the peer\n"
            "    \"banscore\": n,              (numeric) The ban score (stats.nMisbehavior)\n"
            "    \"syncnode\" : true|false     (booleamn) if sync node\n"
            "  }\n"
            "  ,...\n"
            "}\n"

            "\nExamples:\n"
            + HelpExampleCli("getpeerinfo", "")
            + HelpExampleRpc("getpeerinfo", "")
        );

    vector<CNodeStats> vstats;
    CopyNodeStats(vstats, Credits_NetParams());

    Array ret;

    BOOST_FOREACH(const CNodeStats& stats, vstats) {
        Object obj;
        CNodeStateStats statestats;
        bool fStateStats = Bitcredit_GetNodeStateStats(stats.nodeid, statestats);
        obj.push_back(Pair("addr", stats.addrName));
        if (!(stats.addrLocal.empty()))
            obj.push_back(Pair("addrlocal", stats.addrLocal));
        obj.push_back(Pair("services", strprintf("%08x", stats.nServices)));
        obj.push_back(Pair("lastsend", stats.nLastSend));
        obj.push_back(Pair("lastrecv", stats.nLastRecv));
        obj.push_back(Pair("bytessent", stats.nSendBytes));
        obj.push_back(Pair("bytesrecv", stats.nRecvBytes));
        obj.push_back(Pair("conntime", stats.nTimeConnected));
        obj.push_back(Pair("pingtime", stats.dPingTime));
        if (stats.dPingWait > 0.0)
            obj.push_back(Pair("pingwait", stats.dPingWait));
        obj.push_back(Pair("version", stats.nVersion));
        // Use the sanitized form of subver here, to avoid tricksy remote peers from
        // corrupting or modifiying the JSON output by putting special characters in
        // their ver message.
        obj.push_back(Pair("subver", stats.cleanSubVer));
        obj.push_back(Pair("inbound", stats.fInbound));
        obj.push_back(Pair("startingheight", stats.nStartingHeight));
        if (fStateStats) {
            obj.push_back(Pair("banscore", statestats.nMisbehavior));
        }
        obj.push_back(Pair("syncnode", stats.fSyncNode));

        ret.push_back(obj);
    }

    return ret;
}

Value bitcoin_getpeerinfo(const Array& params, bool fHelp)
{
    if (fHelp || params.size() != 0)
        throw runtime_error(
            "bitcoin_getpeerinfo\n"
            "\nReturns data about each connected network node as a json array of objects.\n"
            "\nbResult:\n"
            "[\n"
            "  {\n"
            "    \"addr\":\"host:port\",      (string) The ip address and port of the peer\n"
            "    \"addrlocal\":\"ip:port\",   (string) local address\n"
            "    \"services\":\"00000001\",   (string) The services\n"
            "    \"lastsend\": ttt,           (numeric) The time in seconds since epoch (Jan 1 1970 GMT) of the last send\n"
            "    \"lastrecv\": ttt,           (numeric) The time in seconds since epoch (Jan 1 1970 GMT) of the last receive\n"
            "    \"bytessent\": n,            (numeric) The total bytes sent\n"
            "    \"bytesrecv\": n,            (numeric) The total bytes received\n"
            "    \"conntime\": ttt,           (numeric) The connection time in seconds since epoch (Jan 1 1970 GMT)\n"
            "    \"pingtime\": n,             (numeric) ping time\n"
            "    \"pingwait\": n,             (numeric) ping wait\n"
            "    \"version\": v,              (numeric) The peer version, such as 7001\n"
            "    \"subver\": \"/Monterosa:0.6.8/\",  (string) The string version\n"
            "    \"inbound\": true|false,     (boolean) Inbound (true) or Outbound (false)\n"
            "    \"startingheight\": n,       (numeric) The starting height (block) of the peer\n"
            "    \"banscore\": n,              (numeric) The ban score (stats.nMisbehavior)\n"
            "    \"syncnode\" : true|false     (booleamn) if sync node\n"
            "  }\n"
            "  ,...\n"
            "}\n"

            "\nExamples:\n"
            + HelpExampleCli("bitcoin_getpeerinfo", "")
            + HelpExampleRpc("bitcoin_getpeerinfo", "")
        );

    vector<CNodeStats> vstats;
    CopyNodeStats(vstats, Bitcoin_NetParams());

    Array ret;

    BOOST_FOREACH(const CNodeStats& stats, vstats) {
        Object obj;
        CNodeStateStats statestats;
        bool fStateStats = Bitcoin_GetNodeStateStats(stats.nodeid, statestats);
        obj.push_back(Pair("addr", stats.addrName));
        if (!(stats.addrLocal.empty()))
            obj.push_back(Pair("addrlocal", stats.addrLocal));
        obj.push_back(Pair("services", strprintf("%08x", stats.nServices)));
        obj.push_back(Pair("lastsend", stats.nLastSend));
        obj.push_back(Pair("lastrecv", stats.nLastRecv));
        obj.push_back(Pair("bytessent", stats.nSendBytes));
        obj.push_back(Pair("bytesrecv", stats.nRecvBytes));
        obj.push_back(Pair("conntime", stats.nTimeConnected));
        obj.push_back(Pair("pingtime", stats.dPingTime));
        if (stats.dPingWait > 0.0)
            obj.push_back(Pair("pingwait", stats.dPingWait));
        obj.push_back(Pair("version", stats.nVersion));
        // Use the sanitized form of subver here, to avoid tricksy remote peers from
        // corrupting or modifiying the JSON output by putting special characters in
        // their ver message.
        obj.push_back(Pair("subver", stats.cleanSubVer));
        obj.push_back(Pair("inbound", stats.fInbound));
        obj.push_back(Pair("startingheight", stats.nStartingHeight));
        if (fStateStats) {
            obj.push_back(Pair("banscore", statestats.nMisbehavior));
        }
        obj.push_back(Pair("syncnode", stats.fSyncNode));

        ret.push_back(obj);
    }

    return ret;
}

Value bitcredit_addnode(const Array& params, bool fHelp)
{
    string strCommand;
    if (params.size() == 2)
        strCommand = params[1].get_str();
    if (fHelp || params.size() != 2 ||
        (strCommand != "onetry" && strCommand != "add" && strCommand != "remove"))
        throw runtime_error(
            "addnode \"node\" \"add|remove|onetry\"\n"
            "\nAttempts add or remove a node from the addnode list.\n"
            "Or try a connection to a node once.\n"
            "\nArguments:\n"
            "1. \"node\"     (string, required) The node (see getpeerinfo for nodes)\n"
            "2. \"command\"  (string, required) 'add' to add a node to the list, 'remove' to remove a node from the list, 'onetry' to try a connection to the node once\n"
            "\nExamples:\n"
            + HelpExampleCli("addnode", "\"192.168.0.6:9333\" \"onetry\"")
            + HelpExampleRpc("addnode", "\"192.168.0.6:9333\", \"onetry\"")
        );

    CNetParams * netParams = Credits_NetParams();

    string strNode = params[0].get_str();

    if (strCommand == "onetry")
    {
        CAddress addr;
        ConnectNode(addr, strNode.c_str(), netParams);
        return Value::null;
    }

    LOCK(netParams->cs_vAddedNodes);
    vector<string>::iterator it = netParams->vAddedNodes.begin();
    for(; it != netParams->vAddedNodes.end(); it++)
        if (strNode == *it)
            break;

    if (strCommand == "add")
    {
        if (it != netParams->vAddedNodes.end())
            throw JSONRPCError(RPC_CLIENT_NODE_ALREADY_ADDED, "Error: Node already added");
        netParams->vAddedNodes.push_back(strNode);
    }
    else if(strCommand == "remove")
    {
        if (it == netParams->vAddedNodes.end())
            throw JSONRPCError(RPC_CLIENT_NODE_NOT_ADDED, "Error: Node has not been added.");
        netParams->vAddedNodes.erase(it);
    }

    return Value::null;
}

Value bitcoin_addnode(const Array& params, bool fHelp)
{
    string strCommand;
    if (params.size() == 2)
        strCommand = params[1].get_str();
    if (fHelp || params.size() != 2 ||
        (strCommand != "onetry" && strCommand != "add" && strCommand != "remove"))
        throw runtime_error(
            "bitcoin_addnode \"node\" \"add|remove|onetry\"\n"
            "\nAttempts add or remove a node from the addnode list.\n"
            "Or try a connection to a node once.\n"
            "\nArguments:\n"
            "1. \"node\"     (string, required) The node (see bitcoin_getpeerinfo for nodes)\n"
            "2. \"command\"  (string, required) 'add' to add a node to the list, 'remove' to remove a node from the list, 'onetry' to try a connection to the node once\n"
            "\nExamples:\n"
            + HelpExampleCli("addnode", "\"192.168.0.6:8333\" \"onetry\"")
            + HelpExampleRpc("addnode", "\"192.168.0.6:8333\", \"onetry\"")
        );

    CNetParams * netParams = Bitcoin_NetParams();

    string strNode = params[0].get_str();

    if (strCommand == "onetry")
    {
        CAddress addr;
        ConnectNode(addr, strNode.c_str(), netParams);
        return Value::null;
    }

    LOCK(netParams->cs_vAddedNodes);
    vector<string>::iterator it = netParams->vAddedNodes.begin();
    for(; it != netParams->vAddedNodes.end(); it++)
        if (strNode == *it)
            break;

    if (strCommand == "add")
    {
        if (it != netParams->vAddedNodes.end())
            throw JSONRPCError(RPC_CLIENT_NODE_ALREADY_ADDED, "Error: Node already added");
        netParams->vAddedNodes.push_back(strNode);
    }
    else if(strCommand == "remove")
    {
        if (it == netParams->vAddedNodes.end())
            throw JSONRPCError(RPC_CLIENT_NODE_NOT_ADDED, "Error: Node has not been added.");
        netParams->vAddedNodes.erase(it);
    }

    return Value::null;
}

Value bitcredit_getaddednodeinfo(const Array& params, bool fHelp)
{
    if (fHelp || params.size() < 1 || params.size() > 2)
        throw runtime_error(
            "getaddednodeinfo dns ( \"node\" )\n"
            "\nReturns information about the given added node, or all added nodes\n"
            "(note that onetry addnodes are not listed here)\n"
            "If dns is false, only a list of added nodes will be provided,\n"
            "otherwise connected information will also be available.\n"
            "\nArguments:\n"
            "1. dns        (boolean, required) If false, only a list of added nodes will be provided, otherwise connected information will also be available.\n"
            "2. \"node\"   (string, optional) If provided, return information about this specific node, otherwise all nodes are returned.\n"
            "\nResult:\n"
            "[\n"
            "  {\n"
            "    \"addednode\" : \"192.168.0.201\",   (string) The node ip address\n"
            "    \"connected\" : true|false,          (boolean) If connected\n"
            "    \"addresses\" : [\n"
            "       {\n"
            "         \"address\" : \"192.168.0.201:9333\",  (string) The server host and port\n"
            "         \"connected\" : \"outbound\"           (string) connection, inbound or outbound\n"
            "       }\n"
            "       ,...\n"
            "     ]\n"
            "  }\n"
            "  ,...\n"
            "]\n"
            "\nExamples:\n"
            + HelpExampleCli("getaddednodeinfo", "true")
            + HelpExampleCli("getaddednodeinfo", "true \"192.168.0.201\"")
            + HelpExampleRpc("getaddednodeinfo", "true, \"192.168.0.201\"")
        );

    CNetParams * netParams = Credits_NetParams();

    bool fDns = params[0].get_bool();

    list<string> laddedNodes(0);
    if (params.size() == 1)
    {
        LOCK(netParams->cs_vAddedNodes);
        BOOST_FOREACH(string& strAddNode, netParams->vAddedNodes)
            laddedNodes.push_back(strAddNode);
    }
    else
    {
        string strNode = params[1].get_str();
        LOCK(netParams->cs_vAddedNodes);
        BOOST_FOREACH(string& strAddNode, netParams->vAddedNodes)
            if (strAddNode == strNode)
            {
                laddedNodes.push_back(strAddNode);
                break;
            }
        if (laddedNodes.size() == 0)
            throw JSONRPCError(RPC_CLIENT_NODE_NOT_ADDED, "Error: Node has not been added.");
    }

    Array ret;
    if (!fDns)
    {
        BOOST_FOREACH(string& strAddNode, laddedNodes)
        {
            Object obj;
            obj.push_back(Pair("addednode", strAddNode));
            ret.push_back(obj);
        }
        return ret;
    }

    list<pair<string, vector<CService> > > laddedAddreses(0);
    BOOST_FOREACH(string& strAddNode, laddedNodes)
    {
        vector<CService> vservNode(0);
        if(Lookup(strAddNode.c_str(), vservNode, netParams->GetDefaultPort(), fNameLookup, 0))
            laddedAddreses.push_back(make_pair(strAddNode, vservNode));
        else
        {
            Object obj;
            obj.push_back(Pair("addednode", strAddNode));
            obj.push_back(Pair("connected", false));
            Array addresses;
            obj.push_back(Pair("addresses", addresses));
        }
    }

    LOCK(netParams->cs_vNodes);
    for (list<pair<string, vector<CService> > >::iterator it = laddedAddreses.begin(); it != laddedAddreses.end(); it++)
    {
        Object obj;
        obj.push_back(Pair("addednode", it->first));

        Array addresses;
        bool fConnected = false;
        BOOST_FOREACH(CService& addrNode, it->second)
        {
            bool fFound = false;
            Object node;
            node.push_back(Pair("address", addrNode.ToString()));
            BOOST_FOREACH(CNode* pnode, netParams->vNodes)
                if (pnode->addr == addrNode)
                {
                    fFound = true;
                    fConnected = true;
                    node.push_back(Pair("connected", pnode->fInbound ? "inbound" : "outbound"));
                    break;
                }
            if (!fFound)
                node.push_back(Pair("connected", "false"));
            addresses.push_back(node);
        }
        obj.push_back(Pair("connected", fConnected));
        obj.push_back(Pair("addresses", addresses));
        ret.push_back(obj);
    }

    return ret;
}

Value bitcoin_getaddednodeinfo(const Array& params, bool fHelp)
{
    if (fHelp || params.size() < 1 || params.size() > 2)
        throw runtime_error(
            "bitcoin_getaddednodeinfo dns ( \"node\" )\n"
            "\nReturns information about the given added node, or all added nodes\n"
            "(note that onetry addnodes are not listed here)\n"
            "If dns is false, only a list of added nodes will be provided,\n"
            "otherwise connected information will also be available.\n"
            "\nArguments:\n"
            "1. dns        (boolean, required) If false, only a list of added nodes will be provided, otherwise connected information will also be available.\n"
            "2. \"node\"   (string, optional) If provided, return information about this specific node, otherwise all nodes are returned.\n"
            "\nResult:\n"
            "[\n"
            "  {\n"
            "    \"addednode\" : \"192.168.0.201\",   (string) The node ip address\n"
            "    \"connected\" : true|false,          (boolean) If connected\n"
            "    \"addresses\" : [\n"
            "       {\n"
            "         \"address\" : \"192.168.0.201:8333\",  (string) The server host and port\n"
            "         \"connected\" : \"outbound\"           (string) connection, inbound or outbound\n"
            "       }\n"
            "       ,...\n"
            "     ]\n"
            "  }\n"
            "  ,...\n"
            "]\n"
            "\nExamples:\n"
            + HelpExampleCli("bitcoin_getaddednodeinfo", "true")
            + HelpExampleCli("bitcoin_getaddednodeinfo", "true \"192.168.0.201\"")
            + HelpExampleRpc("bitcoin_getaddednodeinfo", "true, \"192.168.0.201\"")
        );

    CNetParams * netParams = Bitcoin_NetParams();

    bool fDns = params[0].get_bool();

    list<string> laddedNodes(0);
    if (params.size() == 1)
    {
        LOCK(netParams->cs_vAddedNodes);
        BOOST_FOREACH(string& strAddNode, netParams->vAddedNodes)
            laddedNodes.push_back(strAddNode);
    }
    else
    {
        string strNode = params[1].get_str();
        LOCK(netParams->cs_vAddedNodes);
        BOOST_FOREACH(string& strAddNode, netParams->vAddedNodes)
            if (strAddNode == strNode)
            {
                laddedNodes.push_back(strAddNode);
                break;
            }
        if (laddedNodes.size() == 0)
            throw JSONRPCError(RPC_CLIENT_NODE_NOT_ADDED, "Error: Node has not been added.");
    }

    Array ret;
    if (!fDns)
    {
        BOOST_FOREACH(string& strAddNode, laddedNodes)
        {
            Object obj;
            obj.push_back(Pair("addednode", strAddNode));
            ret.push_back(obj);
        }
        return ret;
    }

    list<pair<string, vector<CService> > > laddedAddreses(0);
    BOOST_FOREACH(string& strAddNode, laddedNodes)
    {
        vector<CService> vservNode(0);
        if(Lookup(strAddNode.c_str(), vservNode, netParams->GetDefaultPort(), fNameLookup, 0))
            laddedAddreses.push_back(make_pair(strAddNode, vservNode));
        else
        {
            Object obj;
            obj.push_back(Pair("addednode", strAddNode));
            obj.push_back(Pair("connected", false));
            Array addresses;
            obj.push_back(Pair("addresses", addresses));
        }
    }

    LOCK(netParams->cs_vNodes);
    for (list<pair<string, vector<CService> > >::iterator it = laddedAddreses.begin(); it != laddedAddreses.end(); it++)
    {
        Object obj;
        obj.push_back(Pair("addednode", it->first));

        Array addresses;
        bool fConnected = false;
        BOOST_FOREACH(CService& addrNode, it->second)
        {
            bool fFound = false;
            Object node;
            node.push_back(Pair("address", addrNode.ToString()));
            BOOST_FOREACH(CNode* pnode, netParams->vNodes)
                if (pnode->addr == addrNode)
                {
                    fFound = true;
                    fConnected = true;
                    node.push_back(Pair("connected", pnode->fInbound ? "inbound" : "outbound"));
                    break;
                }
            if (!fFound)
                node.push_back(Pair("connected", "false"));
            addresses.push_back(node);
        }
        obj.push_back(Pair("connected", fConnected));
        obj.push_back(Pair("addresses", addresses));
        ret.push_back(obj);
    }

    return ret;
}

Value bitcredit_getnettotals(const Array& params, bool fHelp)
{
    if (fHelp || params.size() > 0)
        throw runtime_error(
            "getnettotals\n"
            "\nReturns information about network traffic, including bytes in, bytes out,\n"
            "and current time.\n"
            "\nResult:\n"
            "{\n"
            "  \"totalbytesrecv\": n,   (numeric) Total bytes received\n"
            "  \"totalbytessent\": n,   (numeric) Total bytes sent\n"
            "  \"timemillis\": t        (numeric) Total cpu time\n"
            "}\n"
            "\nExamples:\n"
            + HelpExampleCli("getnettotals", "")
            + HelpExampleRpc("getnettotals", "")
       );

    Object obj;
    obj.push_back(Pair("totalbytesrecv", CNode::bitcredit_GetTotalBytesRecv()));
    obj.push_back(Pair("totalbytessent", CNode::bitcredit_GetTotalBytesSent()));
    obj.push_back(Pair("timemillis", GetTimeMillis()));
    return obj;
}

Value bitcoin_getnettotals(const Array& params, bool fHelp)
{
    if (fHelp || params.size() > 0)
        throw runtime_error(
            "bitcoin_getnettotals\n"
            "\nReturns information about network traffic, including bytes in, bytes out,\n"
            "and current time.\n"
            "\nResult:\n"
            "{\n"
            "  \"totalbytesrecv\": n,   (numeric) Total bytes received\n"
            "  \"totalbytessent\": n,   (numeric) Total bytes sent\n"
            "  \"timemillis\": t        (numeric) Total cpu time\n"
            "}\n"
            "\nExamples:\n"
            + HelpExampleCli("bitcoin_getnettotals", "")
            + HelpExampleRpc("bitcoin_getnettotals", "")
       );

    Object obj;
    obj.push_back(Pair("totalbytesrecv", CNode::bitcoin_GetTotalBytesRecv()));
    obj.push_back(Pair("totalbytessent", CNode::bitcoin_GetTotalBytesSent()));
    obj.push_back(Pair("timemillis", GetTimeMillis()));
    return obj;
}

Value bitcredit_getnetworkinfo(const Array& params, bool fHelp)
{
    if (fHelp || params.size() != 0)
        throw runtime_error(
            "getnetworkinfo\n"
            "Returns an object containing various state info regarding credits P2P networking.\n"
            "\nResult:\n"
            "{\n"
            "  \"version\": xxxxx,           (numeric) the server version\n"
            "  \"protocolversion\": xxxxx,   (numeric) the protocol version\n"
            "  \"timeoffset\": xxxxx,        (numeric) the time offset\n"
            "  \"connections\": xxxxx,       (numeric) the number of connections\n"
            "  \"proxy\": \"host:port\",     (string, optional) the proxy used by the server\n"
            "  \"relayfee\": x.xxxx,         (numeric) minimum relay fee for non-free transactions in btc/kb\n"
            "  \"localaddresses\": [,        (array) list of local addresses\n"
            "    \"address\": \"xxxx\",      (string) network address\n"
            "    \"port\": xxx,              (numeric) network port\n"
            "    \"score\": xxx              (numeric) relative score\n"
            "  ]\n"
            "}\n"
            "\nExamples:\n"
            + HelpExampleCli("getnetworkinfo", "")
            + HelpExampleRpc("getnetworkinfo", "")
        );

    CNetParams * netParams = Credits_NetParams();

    proxyType proxy;
    GetProxy(NET_IPV4, proxy);

    Object obj;
    obj.push_back(Pair("version",       (int)netParams->ClientVersion()));
    obj.push_back(Pair("protocolversion",(int)CREDITS_PROTOCOL_VERSION));
    obj.push_back(Pair("timeoffset",    GetTimeOffset()));
    obj.push_back(Pair("connections",   (int)netParams->vNodes.size()));
    obj.push_back(Pair("proxy",         (proxy.first.IsValid() ? proxy.first.ToStringIPPort() : string())));
    obj.push_back(Pair("relayfee",      ValueFromAmount(Credits_CTransaction::nMinRelayTxFee)));
    Array localAddresses;
    {
        LOCK(netParams->cs_mapLocalHost);
        BOOST_FOREACH(const PAIRTYPE(CNetAddr, LocalServiceInfo) &item, netParams->mapLocalHost)
        {
            Object rec;
            rec.push_back(Pair("address", item.first.ToString()));
            rec.push_back(Pair("port", item.second.nPort));
            rec.push_back(Pair("score", item.second.nScore));
            localAddresses.push_back(rec);
        }
    }
    obj.push_back(Pair("localaddresses", localAddresses));
    return obj;
}

Value bitcoin_getnetworkinfo(const Array& params, bool fHelp)
{
    if (fHelp || params.size() != 0)
        throw runtime_error(
            "bitcoin_getnetworkinfo\n"
            "Returns an object containing various state info regarding bitcoin P2P networking.\n"
            "\nResult:\n"
            "{\n"
            "  \"version\": xxxxx,           (numeric) the server version\n"
            "  \"protocolversion\": xxxxx,   (numeric) the protocol version\n"
            "  \"timeoffset\": xxxxx,        (numeric) the time offset\n"
            "  \"connections\": xxxxx,       (numeric) the number of connections\n"
            "  \"proxy\": \"host:port\",     (string, optional) the proxy used by the server\n"
            "  \"relayfee\": x.xxxx,         (numeric) minimum relay fee for non-free transactions in btc/kb\n"
            "  \"localaddresses\": [,        (array) list of local addresses\n"
            "    \"address\": \"xxxx\",      (string) network address\n"
            "    \"port\": xxx,              (numeric) network port\n"
            "    \"score\": xxx              (numeric) relative score\n"
            "  ]\n"
            "}\n"
            "\nExamples:\n"
            + HelpExampleCli("bitcoin_getnetworkinfo", "")
            + HelpExampleRpc("bitcoin_getnetworkinfo", "")
        );

    CNetParams * netParams = Bitcoin_NetParams();

    proxyType proxy;
    GetProxy(NET_IPV4, proxy);

    Object obj;
    obj.push_back(Pair("version",       (int)netParams->ClientVersion()));
    obj.push_back(Pair("protocolversion",(int)BITCOIN_PROTOCOL_VERSION));
    obj.push_back(Pair("timeoffset",    GetTimeOffset()));
    obj.push_back(Pair("connections",   (int)netParams->vNodes.size()));
    obj.push_back(Pair("proxy",         (proxy.first.IsValid() ? proxy.first.ToStringIPPort() : string())));
<<<<<<< HEAD
    obj.push_back(Pair("relayfee",      ValueFromAmount(Bitcoin_CTransaction::nMinRelayTxFee)));
=======
    obj.push_back(Pair("relayfee",      ValueFromAmount(CTransaction::minRelayTxFee.GetFeePerK())));
>>>>>>> 95d68c48
    Array localAddresses;
    {
        LOCK(netParams->cs_mapLocalHost);
        BOOST_FOREACH(const PAIRTYPE(CNetAddr, LocalServiceInfo) &item, netParams->mapLocalHost)
        {
            Object rec;
            rec.push_back(Pair("address", item.first.ToString()));
            rec.push_back(Pair("port", item.second.nPort));
            rec.push_back(Pair("score", item.second.nScore));
            localAddresses.push_back(rec);
        }
    }
    obj.push_back(Pair("localaddresses", localAddresses));
    return obj;
}<|MERGE_RESOLUTION|>--- conflicted
+++ resolved
@@ -690,7 +690,7 @@
     obj.push_back(Pair("timeoffset",    GetTimeOffset()));
     obj.push_back(Pair("connections",   (int)netParams->vNodes.size()));
     obj.push_back(Pair("proxy",         (proxy.first.IsValid() ? proxy.first.ToStringIPPort() : string())));
-    obj.push_back(Pair("relayfee",      ValueFromAmount(Credits_CTransaction::nMinRelayTxFee)));
+    obj.push_back(Pair("relayfee",      ValueFromAmount(Credits_CTransaction::minRelayTxFee.GetFeePerK())));
     Array localAddresses;
     {
         LOCK(netParams->cs_mapLocalHost);
@@ -743,11 +743,7 @@
     obj.push_back(Pair("timeoffset",    GetTimeOffset()));
     obj.push_back(Pair("connections",   (int)netParams->vNodes.size()));
     obj.push_back(Pair("proxy",         (proxy.first.IsValid() ? proxy.first.ToStringIPPort() : string())));
-<<<<<<< HEAD
-    obj.push_back(Pair("relayfee",      ValueFromAmount(Bitcoin_CTransaction::nMinRelayTxFee)));
-=======
-    obj.push_back(Pair("relayfee",      ValueFromAmount(CTransaction::minRelayTxFee.GetFeePerK())));
->>>>>>> 95d68c48
+    obj.push_back(Pair("relayfee",      ValueFromAmount(Bitcoin_CTransaction::minRelayTxFee.GetFeePerK())));
     Array localAddresses;
     {
         LOCK(netParams->cs_mapLocalHost);
